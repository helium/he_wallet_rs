use crate::{
    data_credits, entity_key::AsEntityKey, helium_entity_manager, helium_sub_daos, keypair::Pubkey,
<<<<<<< HEAD
    lazy_distributor, metaplex, token::Token,
=======
    lazy_distributor, programs::TOKEN_METADATA_PROGRAM_ID, rewards_oracle, token::Token,
>>>>>>> 7fb4224e
};
use chrono::Timelike;
use sha2::{Digest, Sha256};

#[derive(Debug, Clone, Copy, Eq, PartialEq, Hash, serde::Serialize, serde::Deserialize)]
#[cfg_attr(feature = "clap", derive(clap::ValueEnum))]
#[serde(rename_all = "lowercase")]
pub enum Dao {
    Hnt,
}

impl std::fmt::Display for Dao {
    fn fmt(&self, f: &mut std::fmt::Formatter<'_>) -> std::fmt::Result {
        let str = serde_json::to_string(self).map_err(|_| std::fmt::Error)?;
        f.write_str(&str)
    }
}

impl Dao {
    pub fn key(&self) -> Pubkey {
        let mint = match self {
            Self::Hnt => Token::Hnt.mint(),
        };
        helium_sub_daos::dao_key(mint)
    }

    pub fn dataonly_config_key(&self) -> Pubkey {
        helium_entity_manager::data_only_config_key(&self.key())
    }

    pub fn dataonly_escrow_key(&self) -> Pubkey {
        helium_entity_manager::data_only_escrow_key(&self.dataonly_config_key())
    }

    pub fn collection_metadata_key(&self, collection_key: &Pubkey) -> Pubkey {
        metaplex::collection_metadata_key(collection_key)
    }

    pub fn collection_master_edition_key(&self, collection_key: &Pubkey) -> Pubkey {
        metaplex::collection_master_edition_key(collection_key)
    }

    pub fn merkle_tree_authority(&self, merkle_tree: &Pubkey) -> Pubkey {
        metaplex::merkle_tree_authority_key(merkle_tree)
    }

    pub fn bubblegum_signer(&self) -> Pubkey {
        metaplex::bubblegum_signer_key()
    }

    pub fn entity_creator_key(&self) -> Pubkey {
        helium_entity_manager::entity_creator_key(&self.key())
    }

    pub fn entity_key_to_kta_key<E: AsEntityKey + ?Sized>(&self, entity_key: &E) -> Pubkey {
        let hash = Sha256::digest(entity_key.as_entity_key());
        helium_entity_manager::key_to_asset_key_raw(&self.key(), &hash)
    }

    pub fn dc_account_payer() -> Pubkey {
        let (key, _) = Pubkey::find_program_address(&[b"account_payer"], &data_credits::id());
        key
    }

    pub fn dc_key() -> Pubkey {
        let (key, _) =
            Pubkey::find_program_address(&[b"dc", Token::Dc.mint().as_ref()], &data_credits::id());
        key
    }

    pub fn oracle_signer_key() -> Pubkey {
        let (key, _) = Pubkey::find_program_address(&[b"oracle_signer"], &rewards_oracle::id());
        key
    }

    pub fn dc_account_payer() -> Pubkey {
        let (key, _) = Pubkey::find_program_address(&[b"account_payer"], &data_credits::id());
        key
    }

    pub fn dc_key() -> Pubkey {
        let (key, _) =
            Pubkey::find_program_address(&[b"dc", Token::Dc.mint().as_ref()], &data_credits::id());
        key
    }
}

#[derive(Debug, Clone, Copy, Eq, PartialEq, Hash, serde::Serialize, serde::Deserialize)]
#[cfg_attr(feature = "clap", derive(clap::ValueEnum))]
#[serde(rename_all = "lowercase")]
pub enum SubDao {
    Iot,
    Mobile,
}

impl std::fmt::Display for SubDao {
    fn fmt(&self, f: &mut std::fmt::Formatter<'_>) -> std::fmt::Result {
        let str = match self {
            Self::Iot => "iot",
            Self::Mobile => "mobile",
        };
        f.write_str(str)
    }
}

impl SubDao {
    pub const fn all() -> [SubDao; 2] {
        [SubDao::Iot, SubDao::Mobile]
    }

    pub fn key(&self) -> Pubkey {
        let mint = self.mint();
        helium_sub_daos::sub_dao_key(mint)
    }

    pub fn mint(&self) -> &Pubkey {
        match self {
            Self::Iot => Token::Iot.mint(),
            Self::Mobile => Token::Mobile.mint(),
        }
    }

    pub fn token(&self) -> Token {
        match self {
            Self::Iot => Token::Iot,
            Self::Mobile => Token::Mobile,
        }
    }

    pub fn lazy_distributor(&self) -> Pubkey {
        let (key, _) = Pubkey::find_program_address(
            &[b"lazy_distributor", self.mint().as_ref()],
            &lazy_distributor::id(),
        );
        key
    }

    pub fn delegated_dc_key(&self, router_key: &str) -> Pubkey {
        let hash = Sha256::digest(router_key);
        let (key, _) = Pubkey::find_program_address(
            &[b"delegated_data_credits", self.key().as_ref(), &hash],
            &data_credits::id(),
        );
        key
    }

    pub fn escrow_key(&self, delegated_dc_key: &Pubkey) -> Pubkey {
        let (key, _) = Pubkey::find_program_address(
            &[b"escrow_dc_account", delegated_dc_key.as_ref()],
            &data_credits::id(),
        );
        key
    }

    pub fn rewardable_entity_config_key(&self) -> Pubkey {
        let sub_dao = self.key();
        match self {
            Self::Iot => helium_entity_manager::rewardable_entity_config_key(&sub_dao, "IOT"),
            Self::Mobile => helium_entity_manager::rewardable_entity_config_key(&sub_dao, "MOBILE"),
        }
    }

    pub fn info_key<E: AsEntityKey>(&self, entity_key: &E) -> Pubkey {
        let config_key = self.rewardable_entity_config_key();
        match self {
            Self::Iot => {
                helium_entity_manager::iot_info_key(&config_key, &entity_key.as_entity_key())
            }
            Self::Mobile => {
                helium_entity_manager::mobile_info_key(&config_key, &entity_key.as_entity_key())
            }
        }
    }

    pub fn lazy_distributor_key(&self) -> Pubkey {
        let (key, _) = Pubkey::find_program_address(
            &[b"lazy_distributor", self.mint().as_ref()],
            &lazy_distributor::id(),
        );
        key
    }

    pub fn receipient_key_from_kta(&self, kta: &helium_entity_manager::KeyToAssetV0) -> Pubkey {
        let (key, _) = Pubkey::find_program_address(
            &[
                b"recipient",
                self.lazy_distributor_key().as_ref(),
                kta.asset.as_ref(),
            ],
            &lazy_distributor::id(),
        );
        key
    }

    pub fn config_key(&self) -> Pubkey {
        let sub_dao = self.key();
        match self {
            Self::Iot => helium_entity_manager::iot_config_key(&sub_dao),
            Self::Mobile => helium_entity_manager::mobile_config_key(&sub_dao),
        }
    }

    pub fn epoch_info_key(&self) -> Pubkey {
        let sub_dao = self.key();
        let unix_time = chrono::Utc::now().timestamp() as u64;
        helium_sub_daos::sub_dao_epoch_info_key(&sub_dao, unix_time)
    }

    pub fn epoch_info_key(&self) -> Pubkey {
        const EPOCH_LENGTH: u32 = 60 * 60 * 24;
        let epoch = chrono::Utc::now().second() / EPOCH_LENGTH;

        let (key, _) = Pubkey::find_program_address(
            &[
                "sub_dao_epoch_info".as_bytes(),
                self.key().as_ref(),
                &epoch.to_le_bytes(),
            ],
            &helium_sub_daos::ID,
        );
        key
    }
}<|MERGE_RESOLUTION|>--- conflicted
+++ resolved
@@ -1,10 +1,6 @@
 use crate::{
     data_credits, entity_key::AsEntityKey, helium_entity_manager, helium_sub_daos, keypair::Pubkey,
-<<<<<<< HEAD
-    lazy_distributor, metaplex, token::Token,
-=======
-    lazy_distributor, programs::TOKEN_METADATA_PROGRAM_ID, rewards_oracle, token::Token,
->>>>>>> 7fb4224e
+    lazy_distributor, metaplex, rewards_oracle, token::Token,
 };
 use chrono::Timelike;
 use sha2::{Digest, Sha256};
