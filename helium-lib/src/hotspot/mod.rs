--- conflicted
+++ resolved
@@ -1,14 +1,3 @@
-use angry_purple_tiger::AnimalName;
-use chrono::Utc;
-use futures::{
-    stream::{self, StreamExt, TryStreamExt},
-    TryFutureExt,
-};
-use itertools::Itertools;
-use rust_decimal::prelude::*;
-use serde::Serialize;
-use std::{collections::HashMap, hash::Hash, str::FromStr};
-
 use crate::{
     anchor_lang::{InstructionData, ToAccountMetas},
     anchor_spl, asset, bs58,
@@ -18,14 +7,9 @@
     error::{DecodeError, EncodeError, Error},
     helium_entity_manager, is_zero,
     keypair::{pubkey, serde_pubkey, Keypair, Pubkey},
-<<<<<<< HEAD
     kta, onboarding,
-    programs::{SPL_ACCOUNT_COMPRESSION_PROGRAM_ID, SPL_NOOP_PROGRAM_ID},
-=======
-    kta, onboarding, priority_fee,
     programs::SPL_ACCOUNT_COMPRESSION_PROGRAM_ID,
     solana_client::rpc_client::SerializableTransaction,
->>>>>>> 7fb4224e
     solana_sdk::{
         instruction::{AccountMeta, Instruction},
         signer::Signer,
@@ -37,8 +21,6 @@
     token::Token,
     TransactionOpts,
 };
-<<<<<<< HEAD
-=======
 use angry_purple_tiger::AnimalName;
 use chrono::Utc;
 use futures::TryFutureExt;
@@ -46,7 +28,6 @@
 use rust_decimal::prelude::*;
 use serde::Serialize;
 use std::{collections::HashMap, hash::Hash, str::FromStr};
->>>>>>> 7fb4224e
 
 pub mod dataonly;
 pub mod info;
@@ -224,11 +205,6 @@
     };
 
     let ixs = &[
-<<<<<<< HEAD
-        compute_budget_instruction(200_000),
-        compute_price_instruction_for_accounts(client, &accounts).await?,
-        update_ix,
-=======
         priority_fee::compute_budget_instruction(200_000),
         priority_fee::compute_price_instruction_for_accounts(
             client,
@@ -237,7 +213,6 @@
         )
         .await?,
         ix,
->>>>>>> 7fb4224e
     ];
 
     let mut txn = Transaction::new_with_payer(ixs, Some(owner));
